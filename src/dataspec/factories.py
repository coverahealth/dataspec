--- conflicted
+++ resolved
@@ -95,7 +95,7 @@
     return ValidatorSpec(
         tag or "blankable",
         blank_or_pred,
-        conformer=compose_conformers(spec.conformer, conformer),
+        conformer=compose_conformer_fns(spec.conformer, conformer),
     )
 
 
@@ -490,13 +490,7 @@
             return ValidatorSpec(
                 tag,
                 validate_datetime_str,
-<<<<<<< HEAD
-                conformer=compose_conformer_fns(
-                    conform_datetime_str, *filter(None, (conformer,))
-                ),
-=======
-                conformer=compose_conformers(conform_datetime_str, conformer),
->>>>>>> 2fba98a6
+                conformer=compose_conformer_fns(conform_datetime_str, conformer),
             )
         else:
             return ValidatorSpec.from_validators(tag, *validators, conformer=conformer)
@@ -583,13 +577,9 @@
             tag,
             is_str,
             str_contains_datetime,
-<<<<<<< HEAD
             conformer=compose_conformer_fns(
-                cast(Conformer, parse_date_str), *filter(None, (conformer,))
+                cast(Conformer, parse_date_str), conformer,
             ),
-=======
-            conformer=compose_conformers(cast(Conformer, parse_date_str), conformer),
->>>>>>> 2fba98a6
         )
 
 
@@ -888,7 +878,7 @@
     return ValidatorSpec(
         tag or "nilable",
         nil_or_pred,
-        conformer=compose_conformers(spec.conformer, conformer),
+        conformer=compose_conformer_fns(spec.conformer, conformer),
     )
 
 
@@ -1140,13 +1130,7 @@
             tag,
             is_str,
             str_contains_phonenumber,
-<<<<<<< HEAD
-            conformer=compose_conformer_fns(
-                default_conformer, *filter(None, (conformer,))
-            ),
-=======
-            conformer=compose_conformers(default_conformer, conformer),
->>>>>>> 2fba98a6
+            conformer=compose_conformer_fns(default_conformer, conformer),
         )
 
 
@@ -1400,7 +1384,7 @@
         with _STR_FORMAT_LOCK:
             fmt = _STR_FORMATS[conform_format]
 
-        conformer = compose_conformers(fmt.conformer, conformer)
+        conformer = compose_conformer_fns(fmt.conformer, conformer)
         validators.append(fmt.validate)
     elif sum(int(v is not None) for v in [regex, format_, conform_format]) > 1:
         raise ValueError(
