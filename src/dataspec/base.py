--- conflicted
+++ resolved
@@ -655,11 +655,7 @@
         return cls(
             tag or "coll",
             spec=spec,
-<<<<<<< HEAD
             conformer=conform_coll.compose(conformer),
-=======
-            conformer=compose_conformers(conform_coll, conformer),
->>>>>>> 2fba98a6
             out_type=out_type,
             validate_coll=validate_coll,
         )
@@ -739,11 +735,7 @@
             tag or "map",
             reqkeyspecs=reqkeys,
             optkeyspecs=optkeys,
-<<<<<<< HEAD
             conformer=conform_mapping.compose(conformer),
-=======
-            conformer=compose_conformers(conform_mapping, conformer),
->>>>>>> 2fba98a6
         )
 
     def validate(self, d) -> Iterator[ErrorDetails]:  # pylint: disable=arguments-differ
@@ -868,13 +860,7 @@
             return {k: valspec.conform(v) for k, v in d.items()}
 
     return ValidatorSpec(
-<<<<<<< HEAD
-        tag,
-        _kv_valid,
-        conformer=compose_conformer_fns(conform_mapping, *filter(None, (conformer,))),
-=======
-        tag, _kv_valid, conformer=compose_conformers(conform_mapping, conformer),
->>>>>>> 2fba98a6
+        tag, _kv_valid, conformer=compose_conformer_fns(conform_mapping, conformer),
     )
 
 
@@ -975,13 +961,7 @@
                     [mem, mem.name, mem.value] for mem in pred  # type: ignore[var-annotated]  # noqa
                 )
             ),
-<<<<<<< HEAD
-            conformer=compose_conformer_fns(
-                _enum_conformer(pred), *filter(None, (conformer,)),
-            ),
-=======
-            conformer=compose_conformers(_enum_conformer(pred), conformer,),
->>>>>>> 2fba98a6
+            conformer=compose_conformer_fns(_enum_conformer(pred), conformer,),
         )
 
 
@@ -1035,11 +1015,7 @@
             tag or "tuple",
             pred=pred,
             specs=specs,
-<<<<<<< HEAD
             conformer=conform_tuple.compose(conformer),
-=======
-            conformer=compose_conformers(conform_tuple, conformer),
->>>>>>> 2fba98a6
             namedtuple=namedtuple_type,  # type: ignore
         )
 
@@ -1077,11 +1053,7 @@
         yield error.with_details(tag, loc=loc)
 
 
-<<<<<<< HEAD
-def compose_conformer_fns(*conformers: ConformerFn) -> ConformerFn:
-=======
-def compose_conformers(*conformers: Optional[Conformer]) -> Optional[Conformer]:
->>>>>>> 2fba98a6
+def compose_conformer_fns(*conformers: Optional[ConformerFn]) -> Optional[ConformerFn]:
     """
     Return a single conformer function which is the composition of the input
     conformers.
@@ -1108,28 +1080,6 @@
     return do_conform
 
 
-<<<<<<< HEAD
-def compose_spec_conformers(
-    *specs: Spec, conform_final: Optional[ConformerFn] = None
-) -> ConformerFn:
-    """
-    Return a single conformer which is the composition of the conformers from each of
-    the child specs.
-
-    Apply the ``conform_final`` conformer on the final return from the composition, if
-    any.
-
-    This function bypasses the :py:meth:`dataspec.Spec.conform` method and accesses
-    :py:attr:`dataspec.Spec.conformer` directly.
-    """
-
-    return compose_conformer_fns(
-        *filter(None, chain((spec.conformer for spec in specs), (conform_final,)))
-    )
-
-
-=======
->>>>>>> 2fba98a6
 def all_spec(
     tag_or_pred: Union[Tag, SpecPredicate],
     *preds: SpecPredicate,
@@ -1196,7 +1146,9 @@
     return ValidatorSpec(
         tag or "all",
         _all_valid,
-        conformer=compose_conformers(*(spec.conformer for spec in specs), conformer,),
+        conformer=compose_conformer_fns(
+            *(spec.conformer for spec in specs), conformer,
+        ),
     )
 
 
