import random
import re
import sys
import uuid
from datetime import date
from enum import Enum
from typing import Optional, Type

import attr
import pytest

from dataspec import INVALID, Spec, ValidationError, s


class TestCollSpecValidation:
    @pytest.mark.parametrize(
        "v,path",
        [([[1]], [0]), ([[1, 2, "3"]], [0, 2]), ([[1, 2, 3], [4, "5", 6]], [1, 1])],
    )
    def test_error_details(self, v, path):
        try:
            s([[s.num(min_=0), {"minlength": 3}]]).validate_ex(v)
        except ValidationError as e:
            err = e.errors[0]
            assert path == err.path

    @pytest.mark.parametrize("kwargs", [(), [], ("into", "set")])
    def test_coll_spec_kwargs(self, kwargs):
        with pytest.raises(TypeError):
            s([s.str(length=2, conformer=str.upper), kwargs])

    class TestAllowStr:
        @pytest.fixture
        def allow_str_spec(self) -> Spec:
            return s([str.isupper, {"allow_str": True}])

        def test_allow_str_validation(self, allow_str_spec: Spec):
            assert allow_str_spec.is_valid("ABC")

        def test_kind_validation_failure(self, allow_str_spec: Spec):
            assert not allow_str_spec.is_valid("ABc")

    class TestMinlengthValidation:
        @pytest.fixture
        def minlength_spec(self) -> Spec:
            return s([s.str(format_="uuid"), {"minlength": 3}])

        @pytest.mark.parametrize("v", [-1, -100])
        def test_min_minlength(self, v):
            with pytest.raises(ValueError):
                s([s.str(format_="uuid"), {"minlength": v}])

        @pytest.mark.parametrize("v", [-0.5, 0.5, 2.71])
        def test_int_minlength(self, v):
            with pytest.raises(TypeError):
                s([s.str(format_="uuid"), {"minlength": v}])

        @pytest.mark.parametrize(
            "coll",
            [
                [
                    "a333a14a-a3bd-4100-93bc-4b4ce9a1f8d9",
                    "a333a14a-a3bd-4100-93bc-4b4ce9a1f8d9",
                    "a333a14a-a3bd-4100-93bc-4b4ce9a1f8d9",
                ],
                [
                    "a333a14a-a3bd-4100-93bc-4b4ce9a1f8d9",
                    "a333a14a-a3bd-4100-93bc-4b4ce9a1f8d9",
                    "a333a14a-a3bd-4100-93bc-4b4ce9a1f8d9",
                    "a333a14a-a3bd-4100-93bc-4b4ce9a1f8d9",
                ],
            ],
        )
        def test_minlength_spec(self, minlength_spec: Spec, coll):
            assert minlength_spec.is_valid(coll)

        @pytest.mark.parametrize(
            "coll",
            [
                [],
                ["a333a14a-a3bd-4100-93bc-4b4ce9a1f8d9"],
                [
                    "a333a14a-a3bd-4100-93bc-4b4ce9a1f8d9",
                    "a333a14a-a3bd-4100-93bc-4b4ce9a1f8d9",
                ],
                ["a333a14a-a3bd-4100-93bc-4b4ce9a1f8d9", "", "not a uuid"],
            ],
        )
        def test_minlength_spec_failure(self, minlength_spec: Spec, coll):
            assert not minlength_spec.is_valid(coll)

    class TestMaxlengthValidation:
        @pytest.fixture
        def maxlength_spec(self) -> Spec:
            return s([s.str(format_="uuid"), {"maxlength": 2}])

        @pytest.mark.parametrize("v", [-1, -100])
        def test_min_maxlength(self, v):
            with pytest.raises(ValueError):
                s([s.str(format_="uuid"), {"maxlength": v}])

        @pytest.mark.parametrize("v", [-0.5, 0.5, 2.71])
        def test_int_maxlength(self, v):
            with pytest.raises(TypeError):
                s([s.str(format_="uuid"), {"maxlength": v}])

        @pytest.mark.parametrize(
            "coll",
            [
                [],
                ["a333a14a-a3bd-4100-93bc-4b4ce9a1f8d9"],
                [
                    "a333a14a-a3bd-4100-93bc-4b4ce9a1f8d9",
                    "a333a14a-a3bd-4100-93bc-4b4ce9a1f8d9",
                ],
            ],
        )
        def test_maxlength_spec(self, maxlength_spec: Spec, coll):
            assert maxlength_spec.is_valid(coll)

        @pytest.mark.parametrize(
            "coll",
            [
                ["", "definitely not a uuid"],
                [
                    "a333a14a-a3bd-4100-93bc-4b4ce9a1f8d9",
                    "a333a14a-a3bd-4100-93bc-4b4ce9a1f8d9",
                    "a333a14a-a3bd-4100-93bc-4b4ce9a1f8d9",
                ],
                [
                    "a333a14a-a3bd-4100-93bc-4b4ce9a1f8d9",
                    "a333a14a-a3bd-4100-93bc-4b4ce9a1f8d9",
                    "a333a14a-a3bd-4100-93bc-4b4ce9a1f8d9",
                    "a333a14a-a3bd-4100-93bc-4b4ce9a1f8d9",
                ],
            ],
        )
        def test_maxlength_spec_failure(self, maxlength_spec: Spec, coll):
            assert not maxlength_spec.is_valid(coll)

    class TestCountValidation:
        @pytest.fixture
        def count_spec(self) -> Spec:
            return s([s.str(format_="uuid"), {"count": 2}])

        @pytest.mark.parametrize("v", [-1, -100])
        def test_min_count(self, v):
            with pytest.raises(ValueError):
                s([s.str(format_="uuid"), {"count": v}])

        @pytest.mark.parametrize("v", [-0.5, 0.5, 2.71])
        def test_int_count(self, v):
            with pytest.raises(TypeError):
                s([s.str(format_="uuid"), {"count": v}])

        @pytest.mark.parametrize(
            "coll",
            [
                [
                    "a333a14a-a3bd-4100-93bc-4b4ce9a1f8d9",
                    "a333a14a-a3bd-4100-93bc-4b4ce9a1f8d9",
                ]
            ],
        )
        def test_maxlength_spec(self, count_spec: Spec, coll):
            assert count_spec.is_valid(coll)

        @pytest.mark.parametrize(
            "coll",
            [
                [],
                ["a333a14a-a3bd-4100-93bc-4b4ce9a1f8d9"],
                ["", "definitely not a uuid"],
                [
                    "a333a14a-a3bd-4100-93bc-4b4ce9a1f8d9",
                    "a333a14a-a3bd-4100-93bc-4b4ce9a1f8d9",
                    "a333a14a-a3bd-4100-93bc-4b4ce9a1f8d9",
                ],
                [
                    "a333a14a-a3bd-4100-93bc-4b4ce9a1f8d9",
                    "a333a14a-a3bd-4100-93bc-4b4ce9a1f8d9",
                    "a333a14a-a3bd-4100-93bc-4b4ce9a1f8d9",
                    "a333a14a-a3bd-4100-93bc-4b4ce9a1f8d9",
                ],
            ],
        )
        def test_count_spec_failure(self, count_spec: Spec, coll):
            assert not count_spec.is_valid(coll)

        @pytest.mark.parametrize(
            "opts",
            [
                {"count": 2, "minlength": 3},
                {"count": 2, "maxlength": 3},
                {"count": 2, "minlength": 1, "maxlength": 3},
            ],
        )
        def test_count_and_minlength_or_maxlength_agreement(self, opts):
            with pytest.raises(ValueError):
                s([s.str(format_="uuid"), opts])

    def test_minlength_and_maxlength_agreement(self):
        s([s.str(format_="uuid"), {"minlength": 3, "maxlength": 3}])
        s([s.str(format_="uuid"), {"minlength": 3, "maxlength": 5}])

        with pytest.raises(ValueError):
            s([s.str(format_="uuid"), {"minlength": 5, "maxlength": 3}])

    class TestKindValidation:
        @pytest.fixture(params=[frozenset, list, set, tuple])
        def kind(self, request) -> Type:
            return request.param

        @pytest.fixture
        def other_kind(self, kind: Type) -> Type:
            return random.choice(
                list(filter(lambda t: t is not kind, [frozenset, list, set, tuple]))
            )

        @pytest.fixture
        def kind_spec(self, kind: Type) -> Spec:
            return s([s.is_str, {"kind": kind}])

        def test_kind_validation(self, kind: Type, kind_spec: Spec):
            assert kind_spec.is_valid(kind(["a", "b", "c"]))

        def test_kind_validation_failure(self, other_kind: Type, kind_spec: Spec):
            assert not kind_spec.is_valid(other_kind(["a", "b", "c"]))


class TestCollSpecConformation:
    @pytest.fixture
    def coll_spec(self) -> Spec:
        return s([s.str(length=2, conformer=str.upper)])

    def test_coll_conformation(self, coll_spec: Spec):
        conformed = coll_spec.conform(["CA", "ga", "IL", "ny"])
        assert type(conformed) is list
        assert ["CA", "GA", "IL", "NY"] == conformed

    @pytest.fixture
    def set_spec(self) -> Spec:
        return s([s.str(length=2, conformer=str.upper), {"into": set}])

    def test_set_coll_conformation(self, set_spec: Spec):
        conformed = set_spec.conform(["CA", "ga", "IL", "ny", "ca"])
        assert type(conformed) is set
        assert {"CA", "GA", "IL", "NY"} == conformed


class TestDictSpecValidation:
    @pytest.mark.parametrize(
        "pred", [{"id": str, s.opt("id"): int}, {s.opt("id"): int, "id": str},]
    )
    def test_dict_spec_definition(self, pred):
        """Duplicate keys are prohibited between required and optional keys."""
        with pytest.raises(KeyError):
            s(pred)

    @pytest.fixture
    def dict_spec(self) -> Spec:
        return s(
            {
                "id": s.str("id", format_="uuid"),
                "first_name": s.str("first_name"),
                "last_name": s.str("last_name"),
                "date_of_birth": s.str("date_of_birth", format_="iso-date"),
                "gender": s("gender", {"M", "F"}),
                s.opt("state"): s("state", {"CA", "GA", "NY"}),
            }
        )

    @pytest.mark.parametrize(
        "d",
        [
            {
                "id": "e1bc9fb2-a4d3-4683-bfef-3acc61b0edcc",
                "first_name": "Carl",
                "last_name": "Sagan",
                "date_of_birth": "1996-12-20",
                "gender": "M",
                "state": "CA",
            },
            {
                "id": "958e2f55-5fdf-4b84-a522-a0765299ba4b",
                "first_name": "Marie",
                "last_name": "Curie",
                "date_of_birth": "1867-11-07",
                "gender": "F",
                "occupation": "Chemist",
            },
            {
                "id": "54a9489e-b5b6-4320-aedf-9bc6ef5f4910",
                "first_name": "Greta",
                "last_name": "Thunberg",
                "date_of_birth": "2003-01-03",
                "gender": "F",
                "country": "Sweden",
            },
        ],
    )
    def test_dict_spec(self, dict_spec: Spec, d):
        assert dict_spec.is_valid(d)

    @pytest.mark.parametrize(
        "d",
        [
            None,
            "a string",
            0,
            3.14,
            True,
            False,
            {"a", "b", "c"},
            ["a", "b", "c"],
            ("a", "b", "c"),
            {
                "id": "0237424237",
                "first_name": "Carl",
                "last_name": "Sagan",
                "date_of_birth": "1996-12-20",
                "gender": "M",
                "state": "CA",
            },
            {
                "id": "958e2f55-5fdf-4b84-a522-a0765299ba4b",
                "first_name": "Marie",
                "last_name": "Curie",
                "date_of_birth": "1867-11-07",
                "occupation": "Chemist",
            },
            {
                "id": "3b41d474-f105-469d-8f4d-8e84091af48f",
                "first_name": "Bill",
                "last_name": "Murray",
                "date_of_birth": "1950-09-21",
                "gender": "M",
                "state": "IL",
            },
            {
                "id": "54a9489e-b5b6-4320-aedf-9bc6ef5f4910",
                "first_name": "Greta",
                "last_name": "Thunberg",
                "date_of_birth": "2003-1-3",
                "gender": "F",
                "country": "Sweden",
            },
        ],
    )
    def test_dict_spec_failure(self, dict_spec: Spec, d):
        assert not dict_spec.is_valid(d)
        assert list(dict_spec.validate(d))

    @pytest.mark.parametrize(
        "v,path",
        [
            ([{"name": "Mark Jones", "license_states": "GA"}], [0, "license_states"]),
            (
                [
                    {"name": "Darryl Smith", "license_states": ["NY"]},
                    {"name": "Mark Jones", "license_states": ["GA", "California"]},
                ],
                [1, "license_states", 1],
            ),
            ([{"name": "Gary Busey"}], [0, "license_states"]),
        ],
    )
    def test_error_details(self, v, path):
        try:
            s(
                [{"name": s.is_str, "license_states": [s.str("state", length=2)]}]
            ).validate_ex(v)
        except ValidationError as e:
            err = e.errors[0]
            assert path == err.path


class TestDictSpecConformation:
    @pytest.fixture
    def fromisoformat(self):
        if sys.version_info >= (3, 7):
            return date.fromisoformat
        else:
            _ISO_DATE_REGEX = re.compile(r"(\d{4})-(\d{2})-(\d{2})")

            def _fromisoformat(s: str) -> date:
                match = re.fullmatch(_ISO_DATE_REGEX, s)
                assert match is not None
                year, month, day = tuple(int(match.group(x)) for x in (1, 2, 3))
                return date(year, month, day)

            return _fromisoformat

    @pytest.fixture
    def dict_spec(self, fromisoformat) -> Spec:
        return s(
            {
                "first_name": s.str("first_name", conformer=str.title),
                "last_name": s.str("last_name", conformer=str.title),
                s.opt("date_of_birth"): s.str(
                    "date_of_birth", format_="iso-date", conformer=fromisoformat
                ),
                "favorite_color": {"Red", "Green", "Blue"},
            }
        )

    def test_dict_conformation(self, dict_spec: Spec):
<<<<<<< HEAD
        assert dict_spec.conformer is not None

        data = {
            "first_name": "chris",
            "last_name": "rink",
            "date_of_birth": "1990-01-14",
        }
        conformed = dict_spec.conform(data)
        # call dict_spec.conformer directly to exercise non-valid code branch
        assert conformed == dict_spec.conformer(data)
=======
        conformed = dict_spec.conform(
            {
                "first_name": "chris",
                "last_name": "rink",
                "date_of_birth": "1990-01-14",
                "favorite_color": "Blue",
            }
        )
>>>>>>> 8f33c5d1
        assert isinstance(conformed, dict)
        assert "Chris" == conformed["first_name"]
        assert "Rink" == conformed["last_name"]
        assert date(year=1990, month=1, day=14) == conformed["date_of_birth"]
        assert ["first_name", "last_name", "date_of_birth", "favorite_color"] == list(
            conformed.keys()
        )

<<<<<<< HEAD
        data = {"first_name": "peter", "last_name": "criss"}
        conformed = dict_spec.conform(data)
        # call dict_spec.conformer directly to exercise non-valid code branch
        assert conformed == dict_spec.conformer(data)
=======
        conformed = dict_spec.conform(
            {"first_name": "peter", "last_name": "criss", "favorite_color": "Red"}
        )
>>>>>>> 8f33c5d1
        assert isinstance(conformed, dict)
        assert "Peter" == conformed["first_name"]
        assert "Criss" == conformed["last_name"]
        assert None is conformed.get("date_of_birth")
        assert ["first_name", "last_name", "favorite_color"] == list(conformed.keys())


class TestKVSpecValidation:
    @pytest.mark.parametrize("args", [("tag",), ("tag", str), (str,),])
    def test_kv_spec_definition(self, args):
        with pytest.raises(ValueError):
            s.kv(*args)

    @pytest.fixture
    def kv_spec(self) -> Spec:
        return s.kv(s.str(regex=r"[A-Za-z\-]+"), s({"email": s.email()}),)

    @pytest.mark.parametrize(
        "d",
        [
            {"home-email": {"email": "chris@home.net"},},
            {
                "home-email": {"email": "chris@home.net"},
                "work-email": {"email": "chris@work.net"},
            },
            {"other": {"email": "secret@mailinator.net", "subscribe": False}},
        ],
    )
    def test_kv_spec(self, kv_spec: Spec, d):
        assert kv_spec.is_valid(d)

    @pytest.mark.parametrize(
        "d",
        [
            None,
            "a string",
            0,
            3.14,
            True,
            False,
            {"a", "b", "c"},
            ["a", "b", "c"],
            ("a", "b", "c"),
            {"home_email": {"email": "chris@home.net"}},
            {"home-email": {"email-address": "chris@home.net"}},
            {"home-email": {}},
        ],
    )
    def test_kv_spec_failure(self, kv_spec: Spec, d):
        assert not kv_spec.is_valid(d)
        assert list(kv_spec.validate(d))


class TestKVSpecConformation:
    @pytest.fixture
    def kv_spec(self) -> Spec:
        return s.kv(
            s.str(regex=r"[A-Za-z\-]+", conformer=lambda s: s.replace("-", "")),
            s({"email": s.email()}, conformer=lambda m: m["email"]),
        )

    @pytest.fixture
    def kv_spec_conform_keys(self) -> Spec:
        return s.kv(
            s.str(regex=r"[A-Za-z\-]+", conformer=lambda s: s.replace("-", "")),
            s({"email": s.email()}, conformer=lambda m: m["email"]),
            conform_keys=True,
        )

    @pytest.mark.parametrize(
        "orig,conformed",
        [
            (
                {"home-email": {"email": "chris@home.net"},},
                {"home-email": "chris@home.net"},
            ),
            (
                {
                    "home-email": {"email": "chris@home.net"},
                    "work-email": {"email": "chris@work.net"},
                },
                {"home-email": "chris@home.net", "work-email": "chris@work.net"},
            ),
            (
                {"other": {"email": "secret@mailinator.net", "subscribe": False}},
                {"other": "secret@mailinator.net"},
            ),
        ],
    )
    def test_kv_spec_conformation(self, kv_spec: Spec, orig, conformed):
        assert conformed == kv_spec.conform(orig)

    @pytest.mark.parametrize(
        "orig,conformed",
        [
            (
                {"home-email": {"email": "chris@home.net"},},
                {"homeemail": "chris@home.net"},
            ),
            (
                {
                    "home-email": {"email": "chris@home.net"},
                    "work-email": {"email": "chris@work.net"},
                },
                {"homeemail": "chris@home.net", "workemail": "chris@work.net"},
            ),
            (
                {"other": {"email": "secret@mailinator.net", "subscribe": False}},
                {"other": "secret@mailinator.net"},
            ),
        ],
    )
    def test_kv_spec_conform_keys_conformation(
        self, kv_spec_conform_keys: Spec, orig, conformed
    ):
        assert conformed == kv_spec_conform_keys.conform(orig)


class TestObjectSpecValidation:
    @pytest.mark.parametrize(
        "pred", [{"id": str, s.opt("id"): int}, {s.opt("id"): int, "id": str},]
    )
    def test_obj_spec_definition_with_duplicate_keys(self, pred):
        with pytest.raises(KeyError):
            s.obj(pred)

    def test_object_spec_construction(self):
        with pytest.raises(ValueError):
            s.obj("tag_only")

        with pytest.raises(ValueError):
            s.obj({"id": str}, {"name": str})

        with pytest.raises(ValueError):
            s.blankable("tag_and_two", {"id": str}, {"name": str})

    @attr.s(auto_attribs=True, frozen=True, slots=True)
    class Person:
        id: str
        first_name: str
        last_name: str
        date_of_birth: str
        gender: str
        state: Optional[str] = None
        occupation: Optional[str] = None
        country: Optional[str] = None

    @pytest.fixture
    def obj_spec(self) -> Spec:
        return s.obj(
            {
                "id": s.str("id", format_="uuid"),
                "first_name": s.str("first_name"),
                "last_name": s.str("last_name"),
                "date_of_birth": s.str("date_of_birth", format_="iso-date"),
                "gender": s("gender", {"M", "F"}),
                s.opt("state"): s.nilable(s("state", {"CA", "GA", "NY"})),
            }
        )

    @pytest.mark.parametrize(
        "o",
        [
            Person(
                id="e1bc9fb2-a4d3-4683-bfef-3acc61b0edcc",
                first_name="Carl",
                last_name="Sagan",
                date_of_birth="1996-12-20",
                gender="M",
                state="CA",
            ),
            Person(
                id="958e2f55-5fdf-4b84-a522-a0765299ba4b",
                first_name="Marie",
                last_name="Curie",
                date_of_birth="1867-11-07",
                gender="F",
                occupation="Chemist",
            ),
            Person(
                id="54a9489e-b5b6-4320-aedf-9bc6ef5f4910",
                first_name="Greta",
                last_name="Thunberg",
                date_of_birth="2003-01-03",
                gender="F",
            ),
        ],
    )
    def test_obj_spec(self, obj_spec: Spec, o):
        assert obj_spec.is_valid(o)

    @pytest.mark.parametrize(
        "o",
        [
            Person(
                id="0237424237",
                first_name="Carl",
                last_name="Sagan",
                date_of_birth="1996-12-20",
                gender="M",
            ),
            Person(
                id="958e2f55-5fdf-4b84-a522-a0765299ba4b",
                first_name="Marie",
                last_name="Curie",
                date_of_birth="1996-12-20",
                gender="",
                occupation="Chemist",
            ),
            Person(
                id="3b41d474-f105-469d-8f4d-8e84091af48f",
                first_name="Bill",
                last_name="Murray",
                date_of_birth="1950-09-21",
                gender="M",
                state="IL",
            ),
            Person(
                id="54a9489e-b5b6-4320-aedf-9bc6ef5f4910",
                first_name="Greta",
                last_name="Thunberg",
                date_of_birth="2003-1-3",
                gender="F",
            ),
        ],
    )
    def test_obj_spec_failure(self, obj_spec: Spec, o):
        assert not obj_spec.is_valid(o)

    def test_missing_and_optional_attrs(self):
        @attr.s(auto_attribs=True, frozen=True, slots=True)
        class Spam:
            id: int

        assert not s.obj({"id": int, "name": str}).is_valid(Spam(15))
        assert s.obj({"id": int, s.opt("name"): str}).is_valid(Spam(15))


class TestSetSpec:
    @pytest.fixture
    def set_spec(self) -> Spec:
        return s({"a", "b", "c"})

    def test_set_spec(self, set_spec: Spec):
        assert set_spec.is_valid("a")
        assert set_spec.is_valid("b")
        assert set_spec.is_valid("c")
        assert not set_spec.is_valid("d")
        assert not set_spec.is_valid(1)

    def test_set_spec_conformation(self, set_spec: Spec):
        assert "a" is set_spec.conform("a")
        assert "b" is set_spec.conform("b")
        assert "c" is set_spec.conform("c")
        assert INVALID is set_spec.conform("d")
        assert INVALID is set_spec.conform(1)


class TestEnumSetSpec:
    class YesNo(Enum):
        YES = "Yes"
        NO = "No"

    @pytest.fixture
    def enum_spec(self) -> Spec:
        return s(self.YesNo)

    def test_enum_spec(self, enum_spec: Spec):
        assert enum_spec.is_valid("Yes")
        assert enum_spec.is_valid("No")
        assert enum_spec.is_valid(self.YesNo.YES)
        assert enum_spec.is_valid(self.YesNo.NO)
        assert not enum_spec.is_valid("Maybe")
        assert not enum_spec.is_valid(None)

    def test_enum_spec_conformation(self, enum_spec: Spec):
        assert self.YesNo.YES == enum_spec.conform("YES")
        assert self.YesNo.NO == enum_spec.conform("NO")
        assert self.YesNo.YES == enum_spec.conform("Yes")
        assert self.YesNo.NO == enum_spec.conform("No")
        assert self.YesNo.YES == enum_spec.conform(self.YesNo.YES)
        assert self.YesNo.NO == enum_spec.conform(self.YesNo.NO)
        assert INVALID is enum_spec.conform("Maybe")
        assert INVALID is enum_spec.conform(None)

        # Testing the last branch of the conformer
        assert INVALID is enum_spec.conform_valid("Maybe")
        assert INVALID is enum_spec.conform_valid(None)


class TestTupleSpecValidation:
    @pytest.fixture
    def tuple_spec(self) -> Spec:
        return s(
            (
                s.str("id", format_="uuid"),
                s.str("first_name"),
                s.str("last_name"),
                s.str("date_of_birth", format_="iso-date"),
                s("gender", {"M", "F"}),
            )
        )

    @pytest.mark.parametrize(
        "row",
        [
            (
                "e1bc9fb2-a4d3-4683-bfef-3acc61b0edcc",
                "Carl",
                "Sagan",
                "1996-12-20",
                "M",
            ),
            (
                "958e2f55-5fdf-4b84-a522-a0765299ba4b",
                "Marie",
                "Curie",
                "1867-11-07",
                "F",
            ),
            (
                "54a9489e-b5b6-4320-aedf-9bc6ef5f4910",
                "Greta",
                "Thunberg",
                "2003-01-03",
                "F",
            ),
        ],
    )
    def test_tuple_spec(self, tuple_spec, row):
        assert tuple_spec.is_valid(row)

    @pytest.mark.parametrize(
        "row",
        [
            None,
            "a string",
            0,
            3.14,
            True,
            False,
            {"a", "b", "c"},
            ["a", "b", "c"],
            ("a", "b", "c"),
            ("372970274234", "Carl", "Sagan", "1996-12-20", "M"),
            (
                "958e2f55-5fdf-4b84-a522-a0765299ba4b",
                "Marie",
                "Curie",
                "1867-11-07",
                "N",
            ),
            ("54a9489e-b5b6-4320-aedf-9bc6ef5f4910", "Greta", "Thunberg", "2003-01-03"),
        ],
    )
    def test_tuple_spec_failure(self, tuple_spec, row):
        assert not tuple_spec.is_valid(row)

    @pytest.mark.parametrize(
        "v,path",
        [
            ([("Ronald Weasley", "GA"), ("Frodo Baggins", "HB")], [1, 1]),
            ([("Ronald Weasley",), ("Ira Glass", "NY")], [0]),
        ],
    )
    def test_error_details(self, v, path):
        try:
            s([(s.str("name"), {"IL", "GA", "NY"}), {"maxlength": 2}]).validate_ex(v)
        except ValidationError as e:
            err = e.errors[0]
            assert path == err.path


class TestTupleSpecConformation:
    @pytest.fixture
    def tuple_spec(self) -> Spec:
        return s(
            "user-profile",
            (
                s.str(conformer=str.title),
                s.str(conformer=str.title),
                s.num("age", min_=18),
            ),
        )

    def test_tuple_conformation(self, tuple_spec: Spec):
        assert tuple_spec.conformer is not None

        data = ("chris", "rink", 29)
        conformed = tuple_spec.conform(data)
        # call tuple_spec.conformer directly to exercise non-valid code branch
        assert conformed == tuple_spec.conformer(data)
        assert type(conformed) is tuple
        assert "Chris" == conformed[0]
        assert "Rink" == conformed[1]
        assert 29 == conformed[2]

    @pytest.fixture
    def namedtuple_spec(self) -> Spec:
        return s(
            "user-profile",
            (
                s.str("first-name", conformer=str.title),
                s.str("last-name", conformer=str.title),
                s.num("age", min_=18),
            ),
        )

    def test_namedtuple_conformation(self, namedtuple_spec: Spec):
        assert namedtuple_spec.conformer is not None

        data = ("chris", "rink", 29)
        conformed = namedtuple_spec.conform(data)
        # call namedtuple_spec.conformer directly to exercise non-valid code branch
        assert conformed == namedtuple_spec.conformer(data)
        assert type(conformed).__name__ == "user_profile"
        assert "Chris" == conformed.first_name == conformed[0]
        assert "Rink" == conformed.last_name == conformed[1]
        assert 29 == conformed.age == conformed[2]


class TestAllSpecConstruction:
    def test_all_spec_must_have_pred(self):
        with pytest.raises(TypeError):
            s.all()

        with pytest.raises(ValueError):
            s.all("with_tag")

    def test_passthrough_spec(self):
        assert s.all(str).is_valid("something")
        assert s.all("with_tag", str).is_valid("something")


class TestAllSpecValidation:
    @pytest.fixture
    def all_spec(self) -> Spec:
        return s.all(
            s.str(format_="uuid", conformer=uuid.UUID), lambda id_: id_.version == 4
        )

    @pytest.mark.parametrize(
        "v",
        [
            "c5a28680-986f-4f0d-8187-80d1fbe22059",
            "3BE59FF6-9C75-4027-B132-C9792D84547D",
        ],
    )
    def test_all_validation(self, all_spec, v):
        assert all_spec.is_valid(v)
        assert uuid.UUID(v) == all_spec.conform(v)

    @pytest.mark.parametrize(
        "v",
        [
            "6281d852-ef4d-11e9-9002-4c327592fea9",
            "0e8d7ceb-56e8-36d2-9b54-ea48d4bdea3f",
            "10988ff4-136c-5ca7-ab35-a686a56c22c4",
            "",
            "5",
            "abcde",
            "ABCDe",
            5,
            3.14,
            None,
            {},
            set(),
            [],
        ],
    )
    def test_all_failure(self, all_spec, v):
        assert not all_spec.is_valid(v)
        assert list(all_spec.validate(v))
        assert INVALID is all_spec.conform(v)


class TestAllSpecConformation:
    class YesNo(Enum):
        YES = "Yes"
        NO = "No"

    @pytest.fixture
    def all_spec(self) -> Spec:
        return s.all(s.str(conformer=str.title), self.YesNo)

    @pytest.mark.parametrize(
        "v,expected",
        [
            ("yes", YesNo.YES),
            ("Yes", YesNo.YES),
            ("yES", YesNo.YES),
            ("YES", YesNo.YES),
            ("no", YesNo.NO),
            ("No", YesNo.NO),
            ("nO", YesNo.NO),
            ("NO", YesNo.NO),
        ],
    )
    def test_all_spec_conformation(self, all_spec: Spec, v, expected):
        assert expected == all_spec.conform(v)


class TestAnySpecConstruction:
    def test_any_spec_must_have_pred(self):
        with pytest.raises(TypeError):
            s.any()

        with pytest.raises(ValueError):
            s.any("with_tag")

    def test_passthrough_spec(self):
        assert s.any(str).is_valid("something")
        assert s.any("with_tag", str).is_valid("something")


class TestAnySpecValidation:
    @pytest.fixture
    def any_spec(self) -> Spec:
        return s.any(s.is_num, s.is_str)

    @pytest.mark.parametrize("v", ["5", 5, 3.14])
    def test_any_validation(self, any_spec: Spec, v):
        assert any_spec.is_valid(v)

    @pytest.mark.parametrize("v", [None, {}, set(), []])
    def test_any_validation_failure(self, any_spec: Spec, v):
        assert not any_spec.is_valid(v)


class TestAnySpecConformation:
    @pytest.fixture
    def spec(self) -> Spec:
        return s.any(s.num("num"), s.str("numstr", regex=r"\d+", conformer=int))

    @pytest.mark.parametrize("expected,v", [(5, "5"), (5, 5), (3.14, 3.14), (-10, -10)])
    def test_conformation(self, spec: Spec, expected, v):
        assert expected == spec.conform(v)

    @pytest.mark.parametrize(
        "v", [None, {}, set(), [], "500x", "Just a sentence", b"500", b"byteword"]
    )
    def test_conformation_failure(self, spec: Spec, v):
        assert INVALID is spec.conform(v)
        assert INVALID is spec.conform_valid(v)

    @pytest.fixture
    def tag_spec(self) -> Spec:
        return s.any(
            s.num("num"),
            s.str("numstr", regex=r"\d+", conformer=int),
            tag_conformed=True,
        )

    @pytest.mark.parametrize(
        "expected,v",
        [
            (("numstr", 5), "5"),
            (("num", 5), 5),
            (("num", 3.14), 3.14),
            (("num", -10), -10),
        ],
    )
    def test_tagged_conformation(self, tag_spec: Spec, expected, v):
        assert expected == tag_spec.conform(v)

    @pytest.mark.parametrize(
        "v", [None, {}, set(), [], "500x", "Just a sentence", b"500", b"byteword"]
    )
    def test_tagged_conformation_failure(self, tag_spec: Spec, v):
        assert INVALID is tag_spec.conform(v)
        assert INVALID is tag_spec.conform_valid(v)


class TestAnySpecWithOuterConformation:
    @pytest.fixture
    def spec(self) -> Spec:
        return s.any(
            s.num("num"),
            s.str("numstr", regex=r"\d+", conformer=int),
            conformer=lambda v: v + 5,
        )

    @pytest.mark.parametrize(
        "expected,v", [(10, "5"), (10, 5), (8.14, 3.14), (-5, -10)]
    )
    def test_conformation(self, spec: Spec, expected, v):
        assert expected == spec.conform(v)

    @pytest.mark.parametrize(
        "v", [None, {}, set(), [], "500x", "Just a sentence", b"500", b"byteword"]
    )
    def test_conformation_failure(self, spec: Spec, v):
        assert INVALID is spec.conform(v)
        assert INVALID is spec.conform_valid(v)

    @pytest.fixture
    def tag_spec(self) -> Spec:
        return s.any(
            s.num("num"),
            s.str("numstr", regex=r"\d+", conformer=int),
            tag_conformed=True,
            conformer=lambda v: v + 5,
        )

    @pytest.mark.parametrize(
        "expected,v",
        [
            (("numstr", 10), "5"),
            (("num", 10), 5),
            (("num", 8.14), 3.14),
            (("num", -5), -10),
        ],
    )
    def test_tagged_conformation(self, tag_spec: Spec, expected, v):
        assert expected == tag_spec.conform(v)

    @pytest.mark.parametrize(
        "v", [None, {}, set(), [], "500x", "Just a sentence", b"500", b"byteword"]
    )
    def test_tagged_conformation_failure(self, tag_spec: Spec, v):
        assert INVALID is tag_spec.conform(v)
        assert INVALID is tag_spec.conform_valid(v)


class TestMergeSpecConstruction:
    def test_merge_spec_must_have_pred(self):
        with pytest.raises(TypeError):
            s.merge()

        with pytest.raises(ValueError):
            s.merge("with_tag")

    def test_passthrough_spec(self):
        assert s.merge(str).is_valid("something")
        assert s.merge("with_tag", str).is_valid("something")

    def test_must_all_be_mapping_specs(self):
        with pytest.raises(TypeError):
            s.merge({"id": int}, s.str("name"))

        with pytest.raises(TypeError):
            s.merge("with_tag", s.num(min_=0), {"name": str})

    def test_allow_overlapping_required_and_optional(self):
        s.merge(
            {"id": int, s.opt("name"): str},
            {"id": lambda v: v > 0, s.opt("name"): lambda s: s},
        )

    def test_no_overlapping_required_and_optional(self):
        with pytest.raises(KeyError):
            s.merge(
                {"id": int, "name": str}, {"id": lambda v: v > 0, s.opt("name"): str}
            )


class TestMergeSpecValidation:
    @pytest.fixture
    def merge_spec(self) -> Spec:
        return s.merge(
            {"id": int},
            {
                "id": lambda v: v > 0,
                "first_name": str,
                s.opt("middle_initial"): str,
                "last_name": str,
            },
        )

    @pytest.mark.parametrize(
        "v",
        [
            {"id": 5, "first_name": "Samwise", "last_name": "Gamgee"},
            {
                "id": 500,
                "first_name": "Samwise",
                "middle_initial": "H",
                "last_name": "Gamgee",
            },
        ],
    )
    def test_merge_validation(self, merge_spec, v):
        assert merge_spec.is_valid(v)

    @pytest.mark.parametrize(
        "v",
        [
            "",
            "5",
            "abcde",
            "ABCDe",
            5,
            3.14,
            None,
            {},
            set(),
            [],
            {"id": -5, "first_name": "Samwise", "last_name": "Gamgee"},
            {"id": 500, "middle_initial": "H", "last_name": "Gamgee"},
            {
                "id": 500,
                "first_name": "Samwise",
                "middle_initial": None,
                "last_name": "Gamgee",
            },
        ],
    )
    def test_merge_failure(self, merge_spec, v):
        assert not merge_spec.is_valid(v)
        assert list(merge_spec.validate(v))
        assert INVALID is merge_spec.conform(v)


class TestTypeSpec:
    @pytest.mark.parametrize(
        "tp,vals",
        [
            (None, [None]),
            (bool, [True, False]),
            (bytes, [b"", b"a", b"bytes"]),
            (dict, [{}, {"a": "b"}]),
            (float, [-1.0, 0.0, 1.0]),
            (int, [-1, 0, 1]),
            (list, [[], ["a"], ["a", 1]]),
            (set, [set(), {"a", "b", "c"}]),
            (str, ["", "a", "a string", r"", r"a", r"astring"]),
            (tuple, [(), ("a",), ("a", 1)]),
        ],
    )
    def test_typecheck(self, tp, vals):
        spec = s(tp)
        assert all(spec.is_valid(v) for v in vals)

    @pytest.fixture
    def python_vals(self):
        return [
            None,
            True,
            False,
            b"",
            b"a",
            b"bytes",
            {},
            {"a": "b"},
            -1.0,
            0.0,
            1.0,
            -1,
            0,
            1,
            [],
            ["a"],
            ["a", 1],
            set(),
            {"a", "b", "c"},
            "",
            "a",
            "a string",
            r"",
            r"a",
            r"astring",
            (),
            ("a",),
            ("a", 1),
        ]

    @pytest.mark.parametrize(
        "tp", [bool, bytes, dict, float, int, list, set, str, tuple]
    )
    def test_typecheck_failure(self, tp, python_vals):
        spec = s(tp)
        vals = filter(lambda v: not isinstance(v, tp), python_vals)
        assert all(not spec.is_valid(v) for v in vals)<|MERGE_RESOLUTION|>--- conflicted
+++ resolved
@@ -405,27 +405,17 @@
         )
 
     def test_dict_conformation(self, dict_spec: Spec):
-<<<<<<< HEAD
         assert dict_spec.conformer is not None
 
         data = {
             "first_name": "chris",
             "last_name": "rink",
             "date_of_birth": "1990-01-14",
+            "favorite_color": "Blue",
         }
         conformed = dict_spec.conform(data)
         # call dict_spec.conformer directly to exercise non-valid code branch
         assert conformed == dict_spec.conformer(data)
-=======
-        conformed = dict_spec.conform(
-            {
-                "first_name": "chris",
-                "last_name": "rink",
-                "date_of_birth": "1990-01-14",
-                "favorite_color": "Blue",
-            }
-        )
->>>>>>> 8f33c5d1
         assert isinstance(conformed, dict)
         assert "Chris" == conformed["first_name"]
         assert "Rink" == conformed["last_name"]
@@ -434,16 +424,10 @@
             conformed.keys()
         )
 
-<<<<<<< HEAD
-        data = {"first_name": "peter", "last_name": "criss"}
+        data = {"first_name": "peter", "last_name": "criss", "favorite_color": "Red"}
         conformed = dict_spec.conform(data)
         # call dict_spec.conformer directly to exercise non-valid code branch
         assert conformed == dict_spec.conformer(data)
-=======
-        conformed = dict_spec.conform(
-            {"first_name": "peter", "last_name": "criss", "favorite_color": "Red"}
-        )
->>>>>>> 8f33c5d1
         assert isinstance(conformed, dict)
         assert "Peter" == conformed["first_name"]
         assert "Criss" == conformed["last_name"]
