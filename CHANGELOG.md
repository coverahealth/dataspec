--- conflicted
+++ resolved
@@ -13,12 +13,9 @@
 - Added `Spec.compose_conformer` to allow composition of new conformers with existing
   conformers (#65)
 - Added `s.merge` to allow seamless merging of mapping Specs (#70)
-<<<<<<< HEAD
+- Added `ErrorDetails.as_map` to convert `ErrorDetails` instances to simple dicts (#79)
 - Add `s.rename` as a spec factory for validating that values are mapping types and
   providing a default conformer to rename keys (#60)
-=======
-- Added `ErrorDetails.as_map` to convert `ErrorDetails` instances to simple dicts (#79)
->>>>>>> 3b4da00d
 
 ### Changed
 - **Breaking** `Spec.with_conformer` will now replace the default conformer applied
