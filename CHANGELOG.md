# Changelog
All notable changes to this project will be documented in this file.

The format is based on [Keep a Changelog](https://keepachangelog.com/en/1.0.0/),
and this project adheres to [Semantic Versioning](https://semver.org/spec/v2.0.0.html).

## [Unreleased]
### Added
- Add `s.dict_tag` as a convenience factory for building mapping specs for which
  the value spec tags are derived automatically from the corresponding dict keys (#52)
- Add documentation built using Sphinx and hosted on ReadTheDocs (#9)
- Add a `regex` validator to the `s.bytes` factory (#37)
- Added `Spec.compose_conformer` to allow composition of new conformers with existing
  conformers (#65)
- Added `s.merge` to allow seamless merging of mapping Specs (#70)
- Added `ErrorDetails.as_map` to convert `ErrorDetails` instances to simple dicts (#79)
- Added `s.kv` to validate and conform generic key/value mapping types (#71)

### Changed
- **Breaking** `Spec.with_conformer` will now replace the default conformer applied
  to a Spec instance. Previously, most default conformers were applied using the
  private `Spec._default_conform` method. To emulate the previous behavior, you
  can use `Spec.compose_conformer`, which will compose your conformer after any
  existing conformers on a Spec instance and return a copy with that composition.
  (#65)
- `s.all` and `s.and` now return the result of calling `s(tag, pred, conformer)` if
  passed only one predicate (#72)
<<<<<<< HEAD
- **Breaking** `Spec.conformer` now returns an `dataspec.IConformer` instance, rather
  than a `dataspec.ConformerFn` (#51)
- `dataspec.Conformer` is now the union of `dataspec.ConformerFn` (a single argument
  function returning a value or an instance of `Invalid`) and `dataspec.IConformer`.
  The latter is a new interface used internally allow calls to `Spec.conform_valid` to
  propogate through nested data structure Specs. Current uses of `Conformer` should
  remain valid. (#51)
=======
- **Breaking** `ErrorDetails.via` now only includes user-defined (or default) tags.
  Previously, Spec factories such as `s.str` would inject tags for child validators
  such as `str_matches_regex` into `via`, making it difficult to programmatically
  determine which Spec the input value violated (#78)
>>>>>>> 2fba98a6

### Fixed
- Fixed a bug where `s(None)` is not a valid alias for `s(type(None))` (#61)
- Fixed a bug where it was possible to define duplicate keys in mapping Specs with
  `s.opt(k)` (#74)
- Fixed a bug where string Spec factory error message for values which do not match
  a regex incorrectly indicates that the string _does_ match the regex (#77)

### Removed
- **Breaking** Removed `register_str_format_spec`; use `register_str_format` to
  register new string formats for `s.str(format_="...")` (#78)

## [v0.2.5] - 2020-04-10
### Added
- Add `SpecPredicate` and `tag_maybe` to the public interface (#49)

### Fixed
- Predicates decorated by `pred_to_validator` will now properly be converted into
  validator specs (#54)
- Apply conformers for `s.inst`, `s.date`, `s.time`, `s.inst_str`, and `s.phone` after
  the default conformer, so conformers have access to the conformed object (#50)

## [v0.2.4] - 2019-12-19
### Added
- Add `s.blankable` Spec for specifying optional string values (#45)
- Add `s.default` Spec for specifying default values on failing Specs (#46)


## [v0.2.3] - 2019-11-27
### Fixed
- The default conformer for Specs created from `Enum` instances now accepts the
  `Enum.name` value in addition to the `Enum.value` and `Enum` singleton itself (#41)


## [v0.2.2] - 2019-11-27
### Added
- Allow `s.str`'s `regex` kwarg to be a pre-existing pattern returned from
  `re.compile` (#36)

### Fixed
- `s.any` now conforms values using the first successful Spec's conformer (#35)


## [v0.2.1] - 2019-10-28
### Fixed
- Allow regex repetition pattern (such as `\d{5}`) in error format string
  without throwing a spurious exception (#32)


## [v0.2.0] - 2019-10-28
### Added
- Add an exact length validator to the string spec factory (#2)
- Add conforming string formats (#3)
- Add ISO time string format (#4)
- Allow type-checking specs to be created by passing a type directly to `s` (#12)
- Add email address string format (#6)
- Add URL string format factory `s.url` (#16)
- Add Python `dateutil` support for parsing dates (#5)
- Add Python `phonenumbers` support for parsing international telephone numbers (#10)
- Add format string (`strptime`) support to date/time spec factories (#29)

### Changed
- `s.all` and `s.any` create `ValidatorSpec`s now rather than `PredicateSpec`s
  which yield richer error details from constituent Specs
- Add `bytes` exact length validation
- Converted the string `email` formatter into a full Spec factory as `s.email` (#27)

### Fixed
- Guard against `inspect.signature` failures with Python builtins (#18)
- `s.date`, `s.inst`, and `s.time` spec factory `before` and `after` must now
  agree (`before` must be strictly equal to or before `after`) (#25)

### Removed
- The string email address format checker from #6 (#27)


## [v0.1.post1] - 2019-10-20
### Added
- Initial commit


[v0.2.5]: https://github.com/coverahealth/dataspec/compare/v0.2.4..v0.2.5
[v0.2.4]: https://github.com/coverahealth/dataspec/compare/v0.2.3..v0.2.4
[v0.2.3]: https://github.com/coverahealth/dataspec/compare/v0.2.2..v0.2.3
[v0.2.2]: https://github.com/coverahealth/dataspec/compare/v0.2.1..v0.2.2
[v0.2.1]: https://github.com/coverahealth/dataspec/compare/v0.2.0..v0.2.1
[v0.2.0]: https://github.com/coverahealth/dataspec/compare/v0.1.post1..v0.2.0
[v0.1.post1]: https://github.com/coverahealth/dataspec/releases/tag/v0.1.post1<|MERGE_RESOLUTION|>--- conflicted
+++ resolved
@@ -25,7 +25,10 @@
   (#65)
 - `s.all` and `s.and` now return the result of calling `s(tag, pred, conformer)` if
   passed only one predicate (#72)
-<<<<<<< HEAD
+- **Breaking** `ErrorDetails.via` now only includes user-defined (or default) tags.
+  Previously, Spec factories such as `s.str` would inject tags for child validators
+  such as `str_matches_regex` into `via`, making it difficult to programmatically
+  determine which Spec the input value violated (#78)
 - **Breaking** `Spec.conformer` now returns an `dataspec.IConformer` instance, rather
   than a `dataspec.ConformerFn` (#51)
 - `dataspec.Conformer` is now the union of `dataspec.ConformerFn` (a single argument
@@ -33,12 +36,6 @@
   The latter is a new interface used internally allow calls to `Spec.conform_valid` to
   propogate through nested data structure Specs. Current uses of `Conformer` should
   remain valid. (#51)
-=======
-- **Breaking** `ErrorDetails.via` now only includes user-defined (or default) tags.
-  Previously, Spec factories such as `s.str` would inject tags for child validators
-  such as `str_matches_regex` into `via`, making it difficult to programmatically
-  determine which Spec the input value violated (#78)
->>>>>>> 2fba98a6
 
 ### Fixed
 - Fixed a bug where `s(None)` is not a valid alias for `s(type(None))` (#61)
