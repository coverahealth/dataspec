# Changelog
All notable changes to this project will be documented in this file.

The format is based on [Keep a Changelog](https://keepachangelog.com/en/1.0.0/),
and this project adheres to [Semantic Versioning](https://semver.org/spec/v2.0.0.html).

## [Unreleased]
### Added
- Add `s.dict_tag` as a convenience factory for building mapping specs for which
  the value spec tags are derived automatically from the corresponding dict keys (#52)
- Add documentation built using Sphinx and hosted on ReadTheDocs (#9)
- Add a `regex` validator to the `s.bytes` factory (#37)
- Added `Spec.compose_conformer` to allow composition of new conformers with existing
  conformers (#65)
- Added `s.merge` to allow seamless merging of mapping Specs (#70)

### Changed
- **Breaking** `Spec.with_conformer` will now replace the default conformer applied
  to a Spec instance. Previously, most default conformers were applied using the
  private `Spec._default_conform` method. To emulate the previous behavior, you
  can use `Spec.compose_conformer`, which will compose your conformer after any
  existing conformers on a Spec instance and return a copy with that composition.
  (#65)
<<<<<<< HEAD
- **Breaking** `Spec.conformer` now returns an `dataspec.IConformer` instance, rather
  than a `dataspec.ConformerFn` (#51)
- `dataspec.Conformer` is now the union of `dataspec.ConformerFn` (a single argument
  function returning a value or an instance of `Invalid`) and `dataspec.IConformer`.
  The latter is a new interface used internally allow calls to `Spec.conform_valid` to
  propogate through nested data structure Specs. Current uses of `Conformer` should
  remain valid. (#51)
=======
- `s.all` and `s.and` now return the result of calling `s(tag, pred, conformer)` if
  passed only one predicate (#72)
>>>>>>> 293ba51c

### Fixed
- Fixed a bug where `s(None)` is not a valid alias for `s(type(None))` (#61)
- Fixed a bug where it was possible to define duplicate keys in mapping Specs with
  `s.opt(k)` (#74)

## [v0.2.5] - 2020-04-10
### Added
- Add `SpecPredicate` and `tag_maybe` to the public interface (#49)

### Fixed
- Predicates decorated by `pred_to_validator` will now properly be converted into
  validator specs (#54)
- Apply conformers for `s.inst`, `s.date`, `s.time`, `s.inst_str`, and `s.phone` after
  the default conformer, so conformers have access to the conformed object (#50)

## [v0.2.4] - 2019-12-19
### Added
- Add `s.blankable` Spec for specifying optional string values (#45)
- Add `s.default` Spec for specifying default values on failing Specs (#46)


## [v0.2.3] - 2019-11-27
### Fixed
- The default conformer for Specs created from `Enum` instances now accepts the
  `Enum.name` value in addition to the `Enum.value` and `Enum` singleton itself (#41)


## [v0.2.2] - 2019-11-27
### Added
- Allow `s.str`'s `regex` kwarg to be a pre-existing pattern returned from
  `re.compile` (#36)

### Fixed
- `s.any` now conforms values using the first successful Spec's conformer (#35)


## [v0.2.1] - 2019-10-28
### Fixed
- Allow regex repetition pattern (such as `\d{5}`) in error format string
  without throwing a spurious exception (#32)


## [v0.2.0] - 2019-10-28
### Added
- Add an exact length validator to the string spec factory (#2)
- Add conforming string formats (#3)
- Add ISO time string format (#4)
- Allow type-checking specs to be created by passing a type directly to `s` (#12)
- Add email address string format (#6)
- Add URL string format factory `s.url` (#16)
- Add Python `dateutil` support for parsing dates (#5)
- Add Python `phonenumbers` support for parsing international telephone numbers (#10)
- Add format string (`strptime`) support to date/time spec factories (#29)

### Changed
- `s.all` and `s.any` create `ValidatorSpec`s now rather than `PredicateSpec`s
  which yield richer error details from constituent Specs
- Add `bytes` exact length validation
- Converted the string `email` formatter into a full Spec factory as `s.email` (#27)

### Fixed
- Guard against `inspect.signature` failures with Python builtins (#18)
- `s.date`, `s.inst`, and `s.time` spec factory `before` and `after` must now
  agree (`before` must be strictly equal to or before `after`) (#25)

### Removed
- The string email address format checker from #6 (#27)


## [v0.1.post1] - 2019-10-20
### Added
- Initial commit


[v0.2.5]: https://github.com/coverahealth/dataspec/compare/v0.2.4..v0.2.5
[v0.2.4]: https://github.com/coverahealth/dataspec/compare/v0.2.3..v0.2.4
[v0.2.3]: https://github.com/coverahealth/dataspec/compare/v0.2.2..v0.2.3
[v0.2.2]: https://github.com/coverahealth/dataspec/compare/v0.2.1..v0.2.2
[v0.2.1]: https://github.com/coverahealth/dataspec/compare/v0.2.0..v0.2.1
[v0.2.0]: https://github.com/coverahealth/dataspec/compare/v0.1.post1..v0.2.0
[v0.1.post1]: https://github.com/coverahealth/dataspec/releases/tag/v0.1.post1<|MERGE_RESOLUTION|>--- conflicted
+++ resolved
@@ -21,7 +21,8 @@
   can use `Spec.compose_conformer`, which will compose your conformer after any
   existing conformers on a Spec instance and return a copy with that composition.
   (#65)
-<<<<<<< HEAD
+- `s.all` and `s.and` now return the result of calling `s(tag, pred, conformer)` if
+  passed only one predicate (#72)
 - **Breaking** `Spec.conformer` now returns an `dataspec.IConformer` instance, rather
   than a `dataspec.ConformerFn` (#51)
 - `dataspec.Conformer` is now the union of `dataspec.ConformerFn` (a single argument
@@ -29,10 +30,6 @@
   The latter is a new interface used internally allow calls to `Spec.conform_valid` to
   propogate through nested data structure Specs. Current uses of `Conformer` should
   remain valid. (#51)
-=======
-- `s.all` and `s.and` now return the result of calling `s(tag, pred, conformer)` if
-  passed only one predicate (#72)
->>>>>>> 293ba51c
 
 ### Fixed
 - Fixed a bug where `s(None)` is not a valid alias for `s(type(None))` (#61)
