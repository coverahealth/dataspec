--- conflicted
+++ resolved
@@ -8,12 +8,9 @@
 ### Added
 - Add `s.dict_tag` as a convenience factory for building mapping specs for which
   the value spec tags are derived automatically from the corresponding dict keys (#52)
-<<<<<<< HEAD
+- Add documentation built using Sphinx and hosted on ReadTheDocs (#9)
 - Add `s.rename` as a spec factory for validating that values are mapping types and
   providing a default conformer to rename keys (#60)
-=======
-- Add documentation built using Sphinx and hosted on ReadTheDocs (#9)
->>>>>>> 6cc2c3b5
 
 ## [v0.2.5] - 2020-04-10
 ### Added
